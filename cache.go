package cache

import (
	"github.com/petar/GoLLRB/llrb"
	"encoding/gob"
	"fmt"
	"io"
	"os"
	"runtime"
	"sync"
	"time"
)

type Item struct {
<<<<<<< HEAD
	Object     	interface{}
	Expiration 	time.Time
	Key 		   	string
}

func (item Item) Less(than llrb.Item) bool {
	return item.Expiration.Before(than.(Item).Expiration)
=======
	Object     interface{}
	Expiration int64
>>>>>>> dc835ef4
}

// Returns true if the item has expired.
func (item Item) Expired() bool {
	if item.Expiration == 0 {
		return false
	}
	return time.Now().UnixNano() > item.Expiration
}

const (
	// For use with functions that take an expiration time.
	NoExpiration time.Duration = -1
	// For use with functions that take an expiration time. Equivalent to
	// passing in the same expiration duration as was given to New() or
	// NewFrom() when the cache was created (e.g. 5 minutes.)
	DefaultExpiration time.Duration = 0
)

type Cache struct {
	*cache
	// If this is confusing, see the comment at the bottom of New()
}

type cache struct {
	defaultExpiration 	time.Duration
	items           		map[string]Item
	mu              		sync.RWMutex
	onEvicted       		func(string, interface{})
	janitor      		*janitor
	sortedItems			*llrb.LLRB
}

// Add an item to the cache, replacing any existing item. If the duration is 0
// (DefaultExpiration), the cache's default expiration time is used. If it is -1
// (NoExpiration), the item never expires.
func (c *cache) Set(k string, x interface{}, d time.Duration) {
	// "Inlining" of set
	var e int64
	if d == DefaultExpiration {
		d = c.defaultExpiration
	}
	if d > 0 {
		e = time.Now().Add(d).UnixNano()
	}
	c.mu.Lock()
	c.items[k] = Item{
		Object:     x,
		Expiration: e,
	}
	// TODO: Calls to mu.Unlock are currently not deferred because defer
	// adds ~200 ns (as of go1.)
	c.mu.Unlock()
}

<<<<<<< HEAD
func (c *cache) set(k string, x interface{}, d time.Duration) {	
	item := Item{
		Object:     	x,
		Key : 	   	k,
	}
=======
func (c *cache) set(k string, x interface{}, d time.Duration) {
	var e int64
>>>>>>> dc835ef4
	if d == DefaultExpiration {
		d = c.defaultExpiration
	}
	if d > 0 {
<<<<<<< HEAD
		item.Expiration = time.Now().Add(d)
		//if an item with the same key exists in the cache, remove it from the bst
		old, found := c.items[k]
		if found {
			c.sortedItems.Delete(old)
			c.sortedItems.InsertNoReplace(item)
		}		
	} else {
		item.Expiration = emptyTime
	}		
	c.items[k] = item
=======
		e = time.Now().Add(d).UnixNano()
	}
	c.items[k] = Item{
		Object:     x,
		Expiration: e,
	}
>>>>>>> dc835ef4
}

// Add an item to the cache only if an item doesn't already exist for the given
// key, or if the existing item has expired. Returns an error otherwise.
func (c *cache) Add(k string, x interface{}, d time.Duration) error {
	c.mu.Lock()
	_, found := c.get(k)
	if found {
		c.mu.Unlock()
		return fmt.Errorf("Item %s already exists", k)
	}
	c.set(k, x, d)
	c.mu.Unlock()
	return nil
}

// Set a new value for the cache key only if it already exists, and the existing
// item hasn't expired. Returns an error otherwise.
func (c *cache) Replace(k string, x interface{}, d time.Duration) error {
	c.mu.Lock()
	_, found := c.get(k)
	if !found {
		c.mu.Unlock()
		return fmt.Errorf("Item %s doesn't exist", k)
	}
	c.set(k, x, d)
	c.mu.Unlock()
	return nil
}

// Get an item from the cache. Returns the item or nil, and a bool indicating
// whether the key was found.
func (c *cache) Get(k string) (interface{}, bool) {
	c.mu.RLock()
	// "Inlining" of get and Expired
	item, found := c.items[k]
	if !found {
		c.mu.RUnlock()
		return nil, false
	}
	if item.Expiration > 0 {
		if time.Now().UnixNano() > item.Expiration {
			c.mu.RUnlock()
			return nil, false
		}
	}
	c.mu.RUnlock()
	return item.Object, true
}

func (c *cache) get(k string) (interface{}, bool) {
	item, found := c.items[k]
	if !found {
		return nil, false
	}
	// "Inlining" of Expired
	if item.Expiration > 0 {
		if time.Now().UnixNano() > item.Expiration {
			c.mu.RUnlock()
			return nil, false
		}
	}
	return item.Object, true
}

// Increment an item of type int, int8, int16, int32, int64, uintptr, uint,
// uint8, uint32, or uint64, float32 or float64 by n. Returns an error if the
// item's value is not an integer, if it was not found, or if it is not
// possible to increment it by n. To retrieve the incremented value, use one
// of the specialized methods, e.g. IncrementInt64.
func (c *cache) Increment(k string, n int64) error {
	c.mu.Lock()
	v, found := c.items[k]
	if !found || v.Expired() {
		c.mu.Unlock()
		return fmt.Errorf("Item %s not found", k)
	}
	if v.Expiration != emptyTime {
		c.sortedItems.Delete(v)
	}
	switch v.Object.(type) {
	case int:
		v.Object = v.Object.(int) + int(n)
	case int8:
		v.Object = v.Object.(int8) + int8(n)
	case int16:
		v.Object = v.Object.(int16) + int16(n)
	case int32:
		v.Object = v.Object.(int32) + int32(n)
	case int64:
		v.Object = v.Object.(int64) + n
	case uint:
		v.Object = v.Object.(uint) + uint(n)
	case uintptr:
		v.Object = v.Object.(uintptr) + uintptr(n)
	case uint8:
		v.Object = v.Object.(uint8) + uint8(n)
	case uint16:
		v.Object = v.Object.(uint16) + uint16(n)
	case uint32:
		v.Object = v.Object.(uint32) + uint32(n)
	case uint64:
		v.Object = v.Object.(uint64) + uint64(n)
	case float32:
		v.Object = v.Object.(float32) + float32(n)
	case float64:
		v.Object = v.Object.(float64) + float64(n)
	default:
		c.mu.Unlock()
		return fmt.Errorf("The value for %s is not an integer", k)
	}
	c.items[k] = v
	if v.Expiration != emptyTime {
		c.sortedItems.InsertNoReplace(v)
	}
	c.mu.Unlock()
	return nil
}

// Increment an item of type float32 or float64 by n. Returns an error if the
// item's value is not floating point, if it was not found, or if it is not
// possible to increment it by n. Pass a negative number to decrement the
// value. To retrieve the incremented value, use one of the specialized methods,
// e.g. IncrementFloat64.
func (c *cache) IncrementFloat(k string, n float64) error {
	c.mu.Lock()
	v, found := c.items[k]
	if !found || v.Expired() {
		c.mu.Unlock()
		return fmt.Errorf("Item %s not found", k)
	}
	switch v.Object.(type) {
	case float32:
		v.Object = v.Object.(float32) + float32(n)
	case float64:
		v.Object = v.Object.(float64) + n
	default:
		c.mu.Unlock()
		return fmt.Errorf("The value for %s does not have type float32 or float64", k)
	}
	c.items[k] = v
	c.mu.Unlock()
	return nil
}

// Increment an item of type int by n. Returns an error if the item's value is
// not an int, or if it was not found. If there is no error, the incremented
// value is returned.
func (c *cache) IncrementInt(k string, n int) (int, error) {
	c.mu.Lock()
	v, found := c.items[k]
	if !found || v.Expired() {
		c.mu.Unlock()
		return 0, fmt.Errorf("Item %s not found", k)
	}
	rv, ok := v.Object.(int)
	if !ok {
		c.mu.Unlock()
		return 0, fmt.Errorf("The value for %s is not an int", k)
	}
	nv := rv + n
	v.Object = nv
	c.items[k] = v
	c.mu.Unlock()
	return nv, nil
}

// Increment an item of type int8 by n. Returns an error if the item's value is
// not an int8, or if it was not found. If there is no error, the incremented
// value is returned.
func (c *cache) IncrementInt8(k string, n int8) (int8, error) {
	c.mu.Lock()
	v, found := c.items[k]
	if !found || v.Expired() {
		c.mu.Unlock()
		return 0, fmt.Errorf("Item %s not found", k)
	}
	rv, ok := v.Object.(int8)
	if !ok {
		c.mu.Unlock()
		return 0, fmt.Errorf("The value for %s is not an int8", k)
	}
	nv := rv + n
	v.Object = nv
	c.items[k] = v
	c.mu.Unlock()
	return nv, nil
}

// Increment an item of type int16 by n. Returns an error if the item's value is
// not an int16, or if it was not found. If there is no error, the incremented
// value is returned.
func (c *cache) IncrementInt16(k string, n int16) (int16, error) {
	c.mu.Lock()
	v, found := c.items[k]
	if !found || v.Expired() {
		c.mu.Unlock()
		return 0, fmt.Errorf("Item %s not found", k)
	}
	rv, ok := v.Object.(int16)
	if !ok {
		c.mu.Unlock()
		return 0, fmt.Errorf("The value for %s is not an int16", k)
	}
	nv := rv + n
	v.Object = nv
	c.items[k] = v
	c.mu.Unlock()
	return nv, nil
}

// Increment an item of type int32 by n. Returns an error if the item's value is
// not an int32, or if it was not found. If there is no error, the incremented
// value is returned.
func (c *cache) IncrementInt32(k string, n int32) (int32, error) {
	c.mu.Lock()
	v, found := c.items[k]
	if !found || v.Expired() {
		c.mu.Unlock()
		return 0, fmt.Errorf("Item %s not found", k)
	}
	rv, ok := v.Object.(int32)
	if !ok {
		c.mu.Unlock()
		return 0, fmt.Errorf("The value for %s is not an int32", k)
	}
	nv := rv + n
	v.Object = nv
	c.items[k] = v
	c.mu.Unlock()
	return nv, nil
}

// Increment an item of type int64 by n. Returns an error if the item's value is
// not an int64, or if it was not found. If there is no error, the incremented
// value is returned.
func (c *cache) IncrementInt64(k string, n int64) (int64, error) {
	c.mu.Lock()
	v, found := c.items[k]
	if !found || v.Expired() {
		c.mu.Unlock()
		return 0, fmt.Errorf("Item %s not found", k)
	}
	rv, ok := v.Object.(int64)
	if !ok {
		c.mu.Unlock()
		return 0, fmt.Errorf("The value for %s is not an int64", k)
	}
	nv := rv + n
	v.Object = nv
	c.items[k] = v
	c.mu.Unlock()
	return nv, nil
}

// Increment an item of type uint by n. Returns an error if the item's value is
// not an uint, or if it was not found. If there is no error, the incremented
// value is returned.
func (c *cache) IncrementUint(k string, n uint) (uint, error) {
	c.mu.Lock()
	v, found := c.items[k]
	if !found || v.Expired() {
		c.mu.Unlock()
		return 0, fmt.Errorf("Item %s not found", k)
	}
	rv, ok := v.Object.(uint)
	if !ok {
		c.mu.Unlock()
		return 0, fmt.Errorf("The value for %s is not an uint", k)
	}
	nv := rv + n
	v.Object = nv
	c.items[k] = v
	c.mu.Unlock()
	return nv, nil
}

// Increment an item of type uintptr by n. Returns an error if the item's value
// is not an uintptr, or if it was not found. If there is no error, the
// incremented value is returned.
func (c *cache) IncrementUintptr(k string, n uintptr) (uintptr, error) {
	c.mu.Lock()
	v, found := c.items[k]
	if !found || v.Expired() {
		c.mu.Unlock()
		return 0, fmt.Errorf("Item %s not found", k)
	}
	rv, ok := v.Object.(uintptr)
	if !ok {
		c.mu.Unlock()
		return 0, fmt.Errorf("The value for %s is not an uintptr", k)
	}
	nv := rv + n
	v.Object = nv
	c.items[k] = v
	c.mu.Unlock()
	return nv, nil
}

// Increment an item of type uint8 by n. Returns an error if the item's value
// is not an uint8, or if it was not found. If there is no error, the
// incremented value is returned.
func (c *cache) IncrementUint8(k string, n uint8) (uint8, error) {
	c.mu.Lock()
	v, found := c.items[k]
	if !found || v.Expired() {
		c.mu.Unlock()
		return 0, fmt.Errorf("Item %s not found", k)
	}
	rv, ok := v.Object.(uint8)
	if !ok {
		c.mu.Unlock()
		return 0, fmt.Errorf("The value for %s is not an uint8", k)
	}
	nv := rv + n
	v.Object = nv
	c.items[k] = v
	c.mu.Unlock()
	return nv, nil
}

// Increment an item of type uint16 by n. Returns an error if the item's value
// is not an uint16, or if it was not found. If there is no error, the
// incremented value is returned.
func (c *cache) IncrementUint16(k string, n uint16) (uint16, error) {
	c.mu.Lock()
	v, found := c.items[k]
	if !found || v.Expired() {
		c.mu.Unlock()
		return 0, fmt.Errorf("Item %s not found", k)
	}
	rv, ok := v.Object.(uint16)
	if !ok {
		c.mu.Unlock()
		return 0, fmt.Errorf("The value for %s is not an uint16", k)
	}
	nv := rv + n
	v.Object = nv
	c.items[k] = v
	c.mu.Unlock()
	return nv, nil
}

// Increment an item of type uint32 by n. Returns an error if the item's value
// is not an uint32, or if it was not found. If there is no error, the
// incremented value is returned.
func (c *cache) IncrementUint32(k string, n uint32) (uint32, error) {
	c.mu.Lock()
	v, found := c.items[k]
	if !found || v.Expired() {
		c.mu.Unlock()
		return 0, fmt.Errorf("Item %s not found", k)
	}
	rv, ok := v.Object.(uint32)
	if !ok {
		c.mu.Unlock()
		return 0, fmt.Errorf("The value for %s is not an uint32", k)
	}
	nv := rv + n
	v.Object = nv
	c.items[k] = v
	c.mu.Unlock()
	return nv, nil
}

// Increment an item of type uint64 by n. Returns an error if the item's value
// is not an uint64, or if it was not found. If there is no error, the
// incremented value is returned.
func (c *cache) IncrementUint64(k string, n uint64) (uint64, error) {
	c.mu.Lock()
	v, found := c.items[k]
	if !found || v.Expired() {
		c.mu.Unlock()
		return 0, fmt.Errorf("Item %s not found", k)
	}
	rv, ok := v.Object.(uint64)
	if !ok {
		c.mu.Unlock()
		return 0, fmt.Errorf("The value for %s is not an uint64", k)
	}
	nv := rv + n
	v.Object = nv
	c.items[k] = v
	c.mu.Unlock()
	return nv, nil
}

// Increment an item of type float32 by n. Returns an error if the item's value
// is not an float32, or if it was not found. If there is no error, the
// incremented value is returned.
func (c *cache) IncrementFloat32(k string, n float32) (float32, error) {
	c.mu.Lock()
	v, found := c.items[k]
	if !found || v.Expired() {
		c.mu.Unlock()
		return 0, fmt.Errorf("Item %s not found", k)
	}
	rv, ok := v.Object.(float32)
	if !ok {
		c.mu.Unlock()
		return 0, fmt.Errorf("The value for %s is not an float32", k)
	}
	nv := rv + n
	v.Object = nv
	c.items[k] = v
	c.mu.Unlock()
	return nv, nil
}

// Increment an item of type float64 by n. Returns an error if the item's value
// is not an float64, or if it was not found. If there is no error, the
// incremented value is returned.
func (c *cache) IncrementFloat64(k string, n float64) (float64, error) {
	c.mu.Lock()
	v, found := c.items[k]
	if !found || v.Expired() {
		c.mu.Unlock()
		return 0, fmt.Errorf("Item %s not found", k)
	}
	rv, ok := v.Object.(float64)
	if !ok {
		c.mu.Unlock()
		return 0, fmt.Errorf("The value for %s is not an float64", k)
	}
	nv := rv + n
	v.Object = nv
	c.items[k] = v
	c.mu.Unlock()
	return nv, nil
}

// Decrement an item of type int, int8, int16, int32, int64, uintptr, uint,
// uint8, uint32, or uint64, float32 or float64 by n. Returns an error if the
// item's value is not an integer, if it was not found, or if it is not
// possible to decrement it by n. To retrieve the decremented value, use one
// of the specialized methods, e.g. DecrementInt64.
func (c *cache) Decrement(k string, n int64) error {
	// TODO: Implement Increment and Decrement more cleanly.
	// (Cannot do Increment(k, n*-1) for uints.)
	c.mu.Lock()
	v, found := c.items[k]
	if !found || v.Expired() {
		c.mu.Unlock()
		return fmt.Errorf("Item not found")
	}
	switch v.Object.(type) {
	case int:
		v.Object = v.Object.(int) - int(n)
	case int8:
		v.Object = v.Object.(int8) - int8(n)
	case int16:
		v.Object = v.Object.(int16) - int16(n)
	case int32:
		v.Object = v.Object.(int32) - int32(n)
	case int64:
		v.Object = v.Object.(int64) - n
	case uint:
		v.Object = v.Object.(uint) - uint(n)
	case uintptr:
		v.Object = v.Object.(uintptr) - uintptr(n)
	case uint8:
		v.Object = v.Object.(uint8) - uint8(n)
	case uint16:
		v.Object = v.Object.(uint16) - uint16(n)
	case uint32:
		v.Object = v.Object.(uint32) - uint32(n)
	case uint64:
		v.Object = v.Object.(uint64) - uint64(n)
	case float32:
		v.Object = v.Object.(float32) - float32(n)
	case float64:
		v.Object = v.Object.(float64) - float64(n)
	default:
		c.mu.Unlock()
		return fmt.Errorf("The value for %s is not an integer", k)
	}
	c.items[k] = v
	c.mu.Unlock()
	return nil
}

// Decrement an item of type float32 or float64 by n. Returns an error if the
// item's value is not floating point, if it was not found, or if it is not
// possible to decrement it by n. Pass a negative number to decrement the
// value. To retrieve the decremented value, use one of the specialized methods,
// e.g. DecrementFloat64.
func (c *cache) DecrementFloat(k string, n float64) error {
	c.mu.Lock()
	v, found := c.items[k]
	if !found || v.Expired() {
		c.mu.Unlock()
		return fmt.Errorf("Item %s not found", k)
	}
	switch v.Object.(type) {
	case float32:
		v.Object = v.Object.(float32) - float32(n)
	case float64:
		v.Object = v.Object.(float64) - n
	default:
		c.mu.Unlock()
		return fmt.Errorf("The value for %s does not have type float32 or float64", k)
	}
	c.items[k] = v
	c.mu.Unlock()
	return nil
}

// Decrement an item of type int by n. Returns an error if the item's value is
// not an int, or if it was not found. If there is no error, the decremented
// value is returned.
func (c *cache) DecrementInt(k string, n int) (int, error) {
	c.mu.Lock()
	v, found := c.items[k]
	if !found || v.Expired() {
		c.mu.Unlock()
		return 0, fmt.Errorf("Item %s not found", k)
	}
	rv, ok := v.Object.(int)
	if !ok {
		c.mu.Unlock()
		return 0, fmt.Errorf("The value for %s is not an int", k)
	}
	nv := rv - n
	v.Object = nv
	c.items[k] = v
	c.mu.Unlock()
	return nv, nil
}

// Decrement an item of type int8 by n. Returns an error if the item's value is
// not an int8, or if it was not found. If there is no error, the decremented
// value is returned.
func (c *cache) DecrementInt8(k string, n int8) (int8, error) {
	c.mu.Lock()
	v, found := c.items[k]
	if !found || v.Expired() {
		c.mu.Unlock()
		return 0, fmt.Errorf("Item %s not found", k)
	}
	rv, ok := v.Object.(int8)
	if !ok {
		c.mu.Unlock()
		return 0, fmt.Errorf("The value for %s is not an int8", k)
	}
	nv := rv - n
	v.Object = nv
	c.items[k] = v
	c.mu.Unlock()
	return nv, nil
}

// Decrement an item of type int16 by n. Returns an error if the item's value is
// not an int16, or if it was not found. If there is no error, the decremented
// value is returned.
func (c *cache) DecrementInt16(k string, n int16) (int16, error) {
	c.mu.Lock()
	v, found := c.items[k]
	if !found || v.Expired() {
		c.mu.Unlock()
		return 0, fmt.Errorf("Item %s not found", k)
	}
	rv, ok := v.Object.(int16)
	if !ok {
		c.mu.Unlock()
		return 0, fmt.Errorf("The value for %s is not an int16", k)
	}
	nv := rv - n
	v.Object = nv
	c.items[k] = v
	c.mu.Unlock()
	return nv, nil
}

// Decrement an item of type int32 by n. Returns an error if the item's value is
// not an int32, or if it was not found. If there is no error, the decremented
// value is returned.
func (c *cache) DecrementInt32(k string, n int32) (int32, error) {
	c.mu.Lock()
	v, found := c.items[k]
	if !found || v.Expired() {
		c.mu.Unlock()
		return 0, fmt.Errorf("Item %s not found", k)
	}
	rv, ok := v.Object.(int32)
	if !ok {
		c.mu.Unlock()
		return 0, fmt.Errorf("The value for %s is not an int32", k)
	}
	nv := rv - n
	v.Object = nv
	c.items[k] = v
	c.mu.Unlock()
	return nv, nil
}

// Decrement an item of type int64 by n. Returns an error if the item's value is
// not an int64, or if it was not found. If there is no error, the decremented
// value is returned.
func (c *cache) DecrementInt64(k string, n int64) (int64, error) {
	c.mu.Lock()
	v, found := c.items[k]
	if !found || v.Expired() {
		c.mu.Unlock()
		return 0, fmt.Errorf("Item %s not found", k)
	}
	rv, ok := v.Object.(int64)
	if !ok {
		c.mu.Unlock()
		return 0, fmt.Errorf("The value for %s is not an int64", k)
	}
	nv := rv - n
	v.Object = nv
	c.items[k] = v
	c.mu.Unlock()
	return nv, nil
}

// Decrement an item of type uint by n. Returns an error if the item's value is
// not an uint, or if it was not found. If there is no error, the decremented
// value is returned.
func (c *cache) DecrementUint(k string, n uint) (uint, error) {
	c.mu.Lock()
	v, found := c.items[k]
	if !found || v.Expired() {
		c.mu.Unlock()
		return 0, fmt.Errorf("Item %s not found", k)
	}
	rv, ok := v.Object.(uint)
	if !ok {
		c.mu.Unlock()
		return 0, fmt.Errorf("The value for %s is not an uint", k)
	}
	nv := rv - n
	v.Object = nv
	c.items[k] = v
	c.mu.Unlock()
	return nv, nil
}

// Decrement an item of type uintptr by n. Returns an error if the item's value
// is not an uintptr, or if it was not found. If there is no error, the
// decremented value is returned.
func (c *cache) DecrementUintptr(k string, n uintptr) (uintptr, error) {
	c.mu.Lock()
	v, found := c.items[k]
	if !found || v.Expired() {
		c.mu.Unlock()
		return 0, fmt.Errorf("Item %s not found", k)
	}
	rv, ok := v.Object.(uintptr)
	if !ok {
		c.mu.Unlock()
		return 0, fmt.Errorf("The value for %s is not an uintptr", k)
	}
	nv := rv - n
	v.Object = nv
	c.items[k] = v
	c.mu.Unlock()
	return nv, nil
}

// Decrement an item of type uint8 by n. Returns an error if the item's value is
// not an uint8, or if it was not found. If there is no error, the decremented
// value is returned.
func (c *cache) DecrementUint8(k string, n uint8) (uint8, error) {
	c.mu.Lock()
	v, found := c.items[k]
	if !found || v.Expired() {
		c.mu.Unlock()
		return 0, fmt.Errorf("Item %s not found", k)
	}
	rv, ok := v.Object.(uint8)
	if !ok {
		c.mu.Unlock()
		return 0, fmt.Errorf("The value for %s is not an uint8", k)
	}
	nv := rv - n
	v.Object = nv
	c.items[k] = v
	c.mu.Unlock()
	return nv, nil
}

// Decrement an item of type uint16 by n. Returns an error if the item's value
// is not an uint16, or if it was not found. If there is no error, the
// decremented value is returned.
func (c *cache) DecrementUint16(k string, n uint16) (uint16, error) {
	c.mu.Lock()
	v, found := c.items[k]
	if !found || v.Expired() {
		c.mu.Unlock()
		return 0, fmt.Errorf("Item %s not found", k)
	}
	rv, ok := v.Object.(uint16)
	if !ok {
		c.mu.Unlock()
		return 0, fmt.Errorf("The value for %s is not an uint16", k)
	}
	nv := rv - n
	v.Object = nv
	c.items[k] = v
	c.mu.Unlock()
	return nv, nil
}

// Decrement an item of type uint32 by n. Returns an error if the item's value
// is not an uint32, or if it was not found. If there is no error, the
// decremented value is returned.
func (c *cache) DecrementUint32(k string, n uint32) (uint32, error) {
	c.mu.Lock()
	v, found := c.items[k]
	if !found || v.Expired() {
		c.mu.Unlock()
		return 0, fmt.Errorf("Item %s not found", k)
	}
	rv, ok := v.Object.(uint32)
	if !ok {
		c.mu.Unlock()
		return 0, fmt.Errorf("The value for %s is not an uint32", k)
	}
	nv := rv - n
	v.Object = nv
	c.items[k] = v
	c.mu.Unlock()
	return nv, nil
}

// Decrement an item of type uint64 by n. Returns an error if the item's value
// is not an uint64, or if it was not found. If there is no error, the
// decremented value is returned.
func (c *cache) DecrementUint64(k string, n uint64) (uint64, error) {
	c.mu.Lock()
	v, found := c.items[k]
	if !found || v.Expired() {
		c.mu.Unlock()
		return 0, fmt.Errorf("Item %s not found", k)
	}
	rv, ok := v.Object.(uint64)
	if !ok {
		c.mu.Unlock()
		return 0, fmt.Errorf("The value for %s is not an uint64", k)
	}
	nv := rv - n
	v.Object = nv
	c.items[k] = v
	c.mu.Unlock()
	return nv, nil
}

// Decrement an item of type float32 by n. Returns an error if the item's value
// is not an float32, or if it was not found. If there is no error, the
// decremented value is returned.
func (c *cache) DecrementFloat32(k string, n float32) (float32, error) {
	c.mu.Lock()
	v, found := c.items[k]
	if !found || v.Expired() {
		c.mu.Unlock()
		return 0, fmt.Errorf("Item %s not found", k)
	}
	rv, ok := v.Object.(float32)
	if !ok {
		c.mu.Unlock()
		return 0, fmt.Errorf("The value for %s is not an float32", k)
	}
	nv := rv - n
	v.Object = nv
	c.items[k] = v
	c.mu.Unlock()
	return nv, nil
}

// Decrement an item of type float64 by n. Returns an error if the item's value
// is not an float64, or if it was not found. If there is no error, the
// decremented value is returned.
func (c *cache) DecrementFloat64(k string, n float64) (float64, error) {
	c.mu.Lock()
	v, found := c.items[k]
	if !found || v.Expired() {
		c.mu.Unlock()
		return 0, fmt.Errorf("Item %s not found", k)
	}
	rv, ok := v.Object.(float64)
	if !ok {
		c.mu.Unlock()
		return 0, fmt.Errorf("The value for %s is not an float64", k)
	}
	nv := rv - n
	v.Object = nv
	c.items[k] = v
	c.mu.Unlock()
	return nv, nil
}

// Delete an item from the cache. Does nothing if the key is not in the cache.
func (c *cache) Delete(k string) {
	c.mu.Lock()
	v, evicted := c.delete(k)
	c.mu.Unlock()
	if evicted {
		c.onEvicted(k, v)
	}
}

func (c *cache) delete(k string) (interface{}, bool) {
	if c.onEvicted != nil {
		if v, found := c.items[k]; found {
			delete(c.items, k)
			return v.Object, true
		}
	}
	delete(c.items, k)
	return nil, false
}

// Delete all expired items from the cache.
func (c *cache) DeleteExpired() {
<<<<<<< HEAD
	var evictedItems []Item
	c.mu.Lock()
	c.sortedItems.DescendLessOrEqual(Item{Expiration: time.Now()}, func(i llrb.Item) bool {
		v := i.(Item)
		c.delete(v.Key)
		evictedItems = append(evictedItems, v)
		return true
	})
=======
	var evictedItems []keyAndValue
	now := time.Now().UnixNano()
	c.mu.Lock()
	for k, v := range c.items {
		// "Inlining" of expired
		if v.Expiration > 0 && now > v.Expiration {
			ov, evicted := c.delete(k)
			if evicted {
				evictedItems = append(evictedItems, keyAndValue{k, ov})
			}
		}
	}
	c.mu.Unlock()
>>>>>>> dc835ef4
	for _, v := range evictedItems {
		c.sortedItems.Delete(v)		
	}
	c.mu.Unlock()	
	for _, v := range evictedItems {
		if c.onEvicted != nil {
			c.onEvicted(v.Key, v.Object)
		}		
	}	
}

// Sets an (optional) function that is called with the key and value when an
// item is evicted from the cache. (Including when it is deleted manually, but
// not when it is overwritten.) Set to nil to disable.
func (c *cache) OnEvicted(f func(string, interface{})) {
	c.mu.Lock()
	c.onEvicted = f
	c.mu.Unlock()
}

// Write the cache's items (using Gob) to an io.Writer.
//
// NOTE: This method is deprecated in favor of c.Items() and NewFrom() (see the
// documentation for NewFrom().)
func (c *cache) Save(w io.Writer) (err error) {
	enc := gob.NewEncoder(w)
	defer func() {
		if x := recover(); x != nil {
			err = fmt.Errorf("Error registering item types with Gob library")
		}
	}()
	c.mu.RLock()
	defer c.mu.RUnlock()
	for _, v := range c.items {
		gob.Register(v.Object)
	}
	err = enc.Encode(&c.items)
	return
}

// Save the cache's items to the given filename, creating the file if it
// doesn't exist, and overwriting it if it does.
//
// NOTE: This method is deprecated in favor of c.Items() and NewFrom() (see the
// documentation for NewFrom().)
func (c *cache) SaveFile(fname string) error {
	fp, err := os.Create(fname)
	if err != nil {
		return err
	}
	err = c.Save(fp)
	if err != nil {
		fp.Close()
		return err
	}
	return fp.Close()
}

// Add (Gob-serialized) cache items from an io.Reader, excluding any items with
// keys that already exist (and haven't expired) in the current cache.
//
// NOTE: This method is deprecated in favor of c.Items() and NewFrom() (see the
// documentation for NewFrom().)
func (c *cache) Load(r io.Reader) error {
	dec := gob.NewDecoder(r)
	items := map[string]Item{}
	err := dec.Decode(&items)
	if err == nil {
		c.mu.Lock()
		defer c.mu.Unlock()
		for k, v := range items {
			ov, found := c.items[k]
			if !found || ov.Expired() {
				c.items[k] = v
			}
		}
	}
	return err
}

// Load and add cache items from the given filename, excluding any items with
// keys that already exist in the current cache.
//
// NOTE: This method is deprecated in favor of c.Items() and NewFrom() (see the
// documentation for NewFrom().)
func (c *cache) LoadFile(fname string) error {
	fp, err := os.Open(fname)
	if err != nil {
		return err
	}
	err = c.Load(fp)
	if err != nil {
		fp.Close()
		return err
	}
	return fp.Close()
}

// Returns the items in the cache. This may include items that have expired,
// but have not yet been cleaned up. If this is significant, the Expiration
// fields of the items should be checked. Note that explicit synchronization
// is needed to use a cache and its corresponding Items() return value at
// the same time, as the map is shared.
func (c *cache) Items() map[string]Item {
	c.mu.RLock()
	defer c.mu.RUnlock()
	return c.items
}

// Returns the number of items in the cache. This may include items that have
// expired, but have not yet been cleaned up. Equivalent to len(c.Items()).
func (c *cache) ItemCount() int {
	c.mu.RLock()
	n := len(c.items)
	c.mu.RUnlock()
	return n
}

// Delete all items from the cache.
func (c *cache) Flush() {
	c.mu.Lock()
	c.items = map[string]Item{}
	c.mu.Unlock()
}

type janitor struct {
	Interval time.Duration
	stop     chan bool
}

func (j *janitor) Run(c *cache) {
	j.stop = make(chan bool)
	ticker := time.NewTicker(j.Interval)
	for {
		select {
		case <-ticker.C:
			c.DeleteExpired()
		case <-j.stop:
			ticker.Stop()
			return
		}
	}
}

func stopJanitor(c *Cache) {
	c.janitor.stop <- true
}

func runJanitor(c *cache, ci time.Duration) {
	j := &janitor{
		Interval: ci,
	}
	c.janitor = j
	go j.Run(c)
}

func newCache(de time.Duration, m map[string]Item) *cache {
	if de == 0 {
		de = -1
	}
	c := &cache{
		defaultExpiration: de,
		items:             m,
	}
	return c
}

func newCacheWithJanitor(de time.Duration, ci time.Duration, m map[string]Item) *Cache {
	c := newCache(de, m)
	c.sortedItems = llrb.New()
	//we can probably do bulk insertion here to speed it up
	for _, item := range m {
		c.sortedItems.InsertNoReplace(item)
	}
	// This trick ensures that the janitor goroutine (which--granted it
	// was enabled--is running DeleteExpired on c forever) does not keep
	// the returned C object from being garbage collected. When it is
	// garbage collected, the finalizer stops the janitor goroutine, after
	// which c can be collected.
	C := &Cache{c}
	if ci > 0 {
		runJanitor(c, ci)
		runtime.SetFinalizer(C, stopJanitor)
	}
	return C
}

// Return a new cache with a given default expiration duration and cleanup
// interval. If the expiration duration is less than one (or NoExpiration),
// the items in the cache never expire (by default), and must be deleted
// manually. If the cleanup interval is less than one, expired items are not
// deleted from the cache before calling c.DeleteExpired().
func New(defaultExpiration, cleanupInterval time.Duration) *Cache {
	items := make(map[string]Item)
	return newCacheWithJanitor(defaultExpiration, cleanupInterval, items)
}

// Return a new cache with a given default expiration duration and cleanup
// interval. If the expiration duration is less than one (or NoExpiration),
// the items in the cache never expire (by default), and must be deleted
// manually. If the cleanup interval is less than one, expired items are not
// deleted from the cache before calling c.DeleteExpired().
//
// NewFrom() also accepts an items map which will serve as the underlying map
// for the cache. This is useful for starting from a deserialized cache
// (serialized using e.g. gob.Encode() on c.Items()), or passing in e.g.
// make(map[string]Item, 500) to improve startup performance when the cache
// is expected to reach a certain minimum size.
//
// Only the cache's methods synchronize access to this map, so it is not
// recommended to keep any references to the map around after creating a cache.
// If need be, the map can be accessed at a later point using c.Items() (subject
// to the same caveat.)
//
// Note regarding serialization: When using e.g. gob, make sure to
// gob.Register() the individual types stored in the cache before encoding a
// map retrieved with c.Items(), and to register those same types before
// decoding a blob containing an items map.
func NewFrom(defaultExpiration, cleanupInterval time.Duration, items map[string]Item) *Cache {
	return newCacheWithJanitor(defaultExpiration, cleanupInterval, items)
}<|MERGE_RESOLUTION|>--- conflicted
+++ resolved
@@ -11,20 +11,18 @@
 	"time"
 )
 
+
 type Item struct {
-<<<<<<< HEAD
 	Object     	interface{}
-	Expiration 	time.Time
+	Expiration 	int64
 	Key 		   	string
 }
 
 func (item Item) Less(than llrb.Item) bool {
-	return item.Expiration.Before(than.(Item).Expiration)
-=======
-	Object     interface{}
-	Expiration int64
->>>>>>> dc835ef4
-}
+	//return item.Expiration.Before(than.(Item).Expiration)
+	return item.Expiration < than.(Item).Expiration 
+}
+
 
 // Returns true if the item has expired.
 func (item Item) Expired() bool {
@@ -61,59 +59,33 @@
 // (DefaultExpiration), the cache's default expiration time is used. If it is -1
 // (NoExpiration), the item never expires.
 func (c *cache) Set(k string, x interface{}, d time.Duration) {
-	// "Inlining" of set
-	var e int64
-	if d == DefaultExpiration {
-		d = c.defaultExpiration
-	}
-	if d > 0 {
-		e = time.Now().Add(d).UnixNano()
-	}
-	c.mu.Lock()
-	c.items[k] = Item{
-		Object:     x,
-		Expiration: e,
-	}
+	c.mu.Lock()
+	c.set(k, x, d)
 	// TODO: Calls to mu.Unlock are currently not deferred because defer
 	// adds ~200 ns (as of go1.)
 	c.mu.Unlock()
 }
 
-<<<<<<< HEAD
-func (c *cache) set(k string, x interface{}, d time.Duration) {	
+func (c *cache) set(k string, x interface{}, d time.Duration) {
 	item := Item{
 		Object:     	x,
 		Key : 	   	k,
 	}
-=======
-func (c *cache) set(k string, x interface{}, d time.Duration) {
-	var e int64
->>>>>>> dc835ef4
 	if d == DefaultExpiration {
 		d = c.defaultExpiration
 	}
 	if d > 0 {
-<<<<<<< HEAD
-		item.Expiration = time.Now().Add(d)
+		item.Expiration = time.Now().Add(d).UnixNano()
 		//if an item with the same key exists in the cache, remove it from the bst
 		old, found := c.items[k]
 		if found {
 			c.sortedItems.Delete(old)
 			c.sortedItems.InsertNoReplace(item)
 		}		
-	} else {
-		item.Expiration = emptyTime
-	}		
+	} 	
 	c.items[k] = item
-=======
-		e = time.Now().Add(d).UnixNano()
-	}
-	c.items[k] = Item{
-		Object:     x,
-		Expiration: e,
-	}
->>>>>>> dc835ef4
-}
+}
+
 
 // Add an item to the cache only if an item doesn't already exist for the given
 // key, or if the existing item has expired. Returns an error otherwise.
@@ -190,7 +162,7 @@
 		c.mu.Unlock()
 		return fmt.Errorf("Item %s not found", k)
 	}
-	if v.Expiration != emptyTime {
+	if v.Expiration != 0 {
 		c.sortedItems.Delete(v)
 	}
 	switch v.Object.(type) {
@@ -225,7 +197,7 @@
 		return fmt.Errorf("The value for %s is not an integer", k)
 	}
 	c.items[k] = v
-	if v.Expiration != emptyTime {
+	if v.Expiration != 0 {
 		c.sortedItems.InsertNoReplace(v)
 	}
 	c.mu.Unlock()
@@ -929,30 +901,14 @@
 
 // Delete all expired items from the cache.
 func (c *cache) DeleteExpired() {
-<<<<<<< HEAD
 	var evictedItems []Item
 	c.mu.Lock()
-	c.sortedItems.DescendLessOrEqual(Item{Expiration: time.Now()}, func(i llrb.Item) bool {
+	c.sortedItems.DescendLessOrEqual(Item{Expiration: time.Now().UnixNano()}, func(i llrb.Item) bool {
 		v := i.(Item)
 		c.delete(v.Key)
-		evictedItems = append(evictedItems, v)
+		evictedItems = append(evictedItems, v)	
 		return true
 	})
-=======
-	var evictedItems []keyAndValue
-	now := time.Now().UnixNano()
-	c.mu.Lock()
-	for k, v := range c.items {
-		// "Inlining" of expired
-		if v.Expiration > 0 && now > v.Expiration {
-			ov, evicted := c.delete(k)
-			if evicted {
-				evictedItems = append(evictedItems, keyAndValue{k, ov})
-			}
-		}
-	}
-	c.mu.Unlock()
->>>>>>> dc835ef4
 	for _, v := range evictedItems {
 		c.sortedItems.Delete(v)		
 	}
@@ -963,6 +919,8 @@
 		}		
 	}	
 }
+
+
 
 // Sets an (optional) function that is called with the key and value when an
 // item is evicted from the cache. (Including when it is deleted manually, but
@@ -1027,7 +985,12 @@
 			ov, found := c.items[k]
 			if !found || ov.Expired() {
 				c.items[k] = v
+				if found {
+					c.sortedItems.Delete(ov)
+				}
+				c.sortedItems.InsertNoReplace(v)
 			}
+	
 		}
 	}
 	return err
@@ -1075,6 +1038,7 @@
 func (c *cache) Flush() {
 	c.mu.Lock()
 	c.items = map[string]Item{}
+	c.sortedItems = llrb.New()
 	c.mu.Unlock()
 }
 
@@ -1117,16 +1081,16 @@
 		defaultExpiration: de,
 		items:             m,
 	}
-	return c
-}
-
-func newCacheWithJanitor(de time.Duration, ci time.Duration, m map[string]Item) *Cache {
-	c := newCache(de, m)
 	c.sortedItems = llrb.New()
 	//we can probably do bulk insertion here to speed it up
 	for _, item := range m {
 		c.sortedItems.InsertNoReplace(item)
 	}
+	return c
+}
+
+func newCacheWithJanitor(de time.Duration, ci time.Duration, m map[string]Item) *Cache {
+	c := newCache(de, m)
 	// This trick ensures that the janitor goroutine (which--granted it
 	// was enabled--is running DeleteExpired on c forever) does not keep
 	// the returned C object from being garbage collected. When it is
