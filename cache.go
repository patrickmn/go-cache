package cache

import (
	"encoding/gob"
	"fmt"
	"io"
	"os"
	"runtime"
	"sync"
	"time"
)

type Item struct {
	Object     interface{}
	Expiration int64
	Accessed   int64
}

// Returns true if the item has expired.
func (item Item) Expired() bool {
	if item.Expiration == 0 {
		return false
	}
	return time.Now().UnixNano() > item.Expiration
}

// Return the time at which this item was last accessed.
func (item Item) LastAccessed() *time.Time {
	t := time.Unix(0, item.Accessed)
	return &t
}

const (
	// For use with functions that take an expiration time.
	NoExpiration time.Duration = -1
	// For use with functions that take an expiration time. Equivalent to
	// passing in the same expiration duration as was given to New() or
	// NewFrom() when the cache was created (e.g. 5 minutes.)
	DefaultExpiration time.Duration = 0
)

type Cache struct {
	*cache
	// If this is confusing, see the comment at the bottom of New()
}

type cache struct {
	defaultExpiration time.Duration
	items             map[string]Item
	mu                sync.RWMutex
	onEvicted         func(string, interface{})
	janitor           *janitor
	maxItems          int
}

// Add an item to the cache, replacing any existing item. If the duration is 0
// (DefaultExpiration), the cache's default expiration time is used. If it is -1
// (NoExpiration), the item never expires.
func (c *cache) Set(k string, x interface{}, d time.Duration) {
	// "Inlining" of set
	var (
		now time.Time
		e   int64
	)
	if d == DefaultExpiration {
		d = c.defaultExpiration
	}
	if d > 0 {
		now = time.Now()
		e = now.Add(d).UnixNano()
	}
	if c.maxItems > 0 {
		if d <= 0 {
			// d <= 0 means we didn't set now above
			now = time.Now()
		}
		c.mu.Lock()
		c.items[k] = Item{
			Object:     x,
			Expiration: e,
			Accessed:   now.UnixNano(),
		}
		// TODO: Calls to mu.Unlock are currently not deferred because
		// defer adds ~200 ns (as of go1.)
		c.mu.Unlock()
	} else {
		c.mu.Lock()
		c.items[k] = Item{
			Object:     x,
			Expiration: e,
		}
		c.mu.Unlock()
	}
}

func (c *cache) set(k string, x interface{}, d time.Duration) {
	var (
		now time.Time
		e   int64
	)
	if d == DefaultExpiration {
		d = c.defaultExpiration
	}
	if d > 0 {
		now = time.Now()
		e = now.Add(d).UnixNano()
	}
	if c.maxItems > 0 {
		if d <= 0 {
			// d <= 0 means we didn't set now above
			now = time.Now()
		}
		c.items[k] = Item{
			Object:     x,
			Expiration: e,
			Accessed:   now.UnixNano(),
		}
	} else {
		c.items[k] = Item{
			Object:     x,
			Expiration: e,
		}
	}
}

// Add an item to the cache, replacing any existing item, using the default
// expiration.
func (c *cache) SetDefault(k string, x interface{}) {
	c.Set(k, x, DefaultExpiration)
}

// Add an item to the cache only if an item doesn't already exist for the given
// key, or if the existing item has expired. Returns an error otherwise.
func (c *cache) Add(k string, x interface{}, d time.Duration) error {
	c.mu.Lock()
	_, found := c.get(k)
	if found {
		c.mu.Unlock()
		return fmt.Errorf("Item %s already exists", k)
	}
	c.set(k, x, d)
	c.mu.Unlock()
	return nil
}

// Set a new value for the cache key only if it already exists, and the existing
// item hasn't expired. Returns an error otherwise.
func (c *cache) Replace(k string, x interface{}, d time.Duration) error {
	c.mu.Lock()
	_, found := c.get(k)
	if !found {
		c.mu.Unlock()
		return fmt.Errorf("Item %s doesn't exist", k)
	}
	c.set(k, x, d)
	c.mu.Unlock()
	return nil
}

// Get an item from the cache. Returns the item or nil, and a bool indicating
// whether the key was found.
func (c *cache) Get(k string) (interface{}, bool) {
	if c.maxItems > 0 {
		// LRU enabled; Get implies write
		c.mu.Lock()
	} else {
		// LRU not enabled; Get is read-only
		c.mu.RLock()
	}
	// "Inlining" of get and Expired
	item, found := c.items[k]
	if !found {
		if c.maxItems > 0 {
			c.mu.Unlock()
		} else {
			c.mu.RUnlock()
		}
		return nil, false
	}
	if item.Expiration > 0 {
		if time.Now().UnixNano() > item.Expiration {
			if c.maxItems > 0 {
				c.mu.Unlock()
			} else {
				c.mu.RUnlock()
			}
			return nil, false
		}
	}
	if c.maxItems > 0 {
		c.mu.Unlock()
	} else {
		c.mu.RUnlock()
	}
	return item.Object, true
}

<<<<<<< HEAD
// If LRU functionality is being used (and get implies updating item.Accessed,)
// this function must be write-locked.
=======
// GetWithExpiration returns an item and its expiration time from the cache.
// It returns the item or nil, the expiration time if one is set (if the item
// never expires a zero value for time.Time is returned), and a bool indicating
// whether the key was found.
func (c *cache) GetWithExpiration(k string) (interface{}, time.Time, bool) {
	c.mu.RLock()
	// "Inlining" of get and Expired
	item, found := c.items[k]
	if !found {
		c.mu.RUnlock()
		return nil, time.Time{}, false
	}

	if item.Expiration > 0 {
		if time.Now().UnixNano() > item.Expiration {
			c.mu.RUnlock()
			return nil, time.Time{}, false
		}

		// Return the item and the expiration time
		c.mu.RUnlock()
		return item.Object, time.Unix(0, item.Expiration), true
	}

	// If expiration <= 0 (i.e. no expiration time set) then return the item
	// and a zeroed time.Time
	c.mu.RUnlock()
	return item.Object, time.Time{}, true
}

>>>>>>> 7ac15187
func (c *cache) get(k string) (interface{}, bool) {
	item, found := c.items[k]
	if !found {
		return nil, false
	}
	// "Inlining" of Expired
	if item.Expiration > 0 {
		if time.Now().UnixNano() > item.Expiration {
			return nil, false
		}
	}
	if c.maxItems > 0 {
		item.Accessed = time.Now().UnixNano()
		c.items[k] = item
	}
	return item.Object, true
}

// Increment an item of type int, int8, int16, int32, int64, uintptr, uint,
// uint8, uint32, or uint64, float32 or float64 by n. Returns an error if the
// item's value is not an integer, if it was not found, or if it is not
// possible to increment it by n. To retrieve the incremented value, use one
// of the specialized methods, e.g. IncrementInt64.
func (c *cache) Increment(k string, n int64) error {
	c.mu.Lock()
	v, found := c.items[k]
	if !found || v.Expired() {
		c.mu.Unlock()
		return fmt.Errorf("Item %s not found", k)
	}
	if c.maxItems > 0 {
		v.Accessed = time.Now().UnixNano()
	}
	switch v.Object.(type) {
	case int:
		v.Object = v.Object.(int) + int(n)
	case int8:
		v.Object = v.Object.(int8) + int8(n)
	case int16:
		v.Object = v.Object.(int16) + int16(n)
	case int32:
		v.Object = v.Object.(int32) + int32(n)
	case int64:
		v.Object = v.Object.(int64) + n
	case uint:
		v.Object = v.Object.(uint) + uint(n)
	case uintptr:
		v.Object = v.Object.(uintptr) + uintptr(n)
	case uint8:
		v.Object = v.Object.(uint8) + uint8(n)
	case uint16:
		v.Object = v.Object.(uint16) + uint16(n)
	case uint32:
		v.Object = v.Object.(uint32) + uint32(n)
	case uint64:
		v.Object = v.Object.(uint64) + uint64(n)
	case float32:
		v.Object = v.Object.(float32) + float32(n)
	case float64:
		v.Object = v.Object.(float64) + float64(n)
	default:
		c.mu.Unlock()
		return fmt.Errorf("The value for %s is not an integer", k)
	}
	c.items[k] = v
	c.mu.Unlock()
	return nil
}

// Increment an item of type float32 or float64 by n. Returns an error if the
// item's value is not floating point, if it was not found, or if it is not
// possible to increment it by n. Pass a negative number to decrement the
// value. To retrieve the incremented value, use one of the specialized methods,
// e.g. IncrementFloat64.
func (c *cache) IncrementFloat(k string, n float64) error {
	c.mu.Lock()
	v, found := c.items[k]
	if !found || v.Expired() {
		c.mu.Unlock()
		return fmt.Errorf("Item %s not found", k)
	}
	if c.maxItems > 0 {
		v.Accessed = time.Now().UnixNano()
	}
	switch v.Object.(type) {
	case float32:
		v.Object = v.Object.(float32) + float32(n)
	case float64:
		v.Object = v.Object.(float64) + n
	default:
		c.mu.Unlock()
		return fmt.Errorf("The value for %s does not have type float32 or float64", k)
	}
	c.items[k] = v
	c.mu.Unlock()
	return nil
}

// Increment an item of type int by n. Returns an error if the item's value is
// not an int, or if it was not found. If there is no error, the incremented
// value is returned.
func (c *cache) IncrementInt(k string, n int) (int, error) {
	c.mu.Lock()
	v, found := c.items[k]
	if !found || v.Expired() {
		c.mu.Unlock()
		return 0, fmt.Errorf("Item %s not found", k)
	}
	if c.maxItems > 0 {
		v.Accessed = time.Now().UnixNano()
	}
	rv, ok := v.Object.(int)
	if !ok {
		c.mu.Unlock()
		return 0, fmt.Errorf("The value for %s is not an int", k)
	}
	nv := rv + n
	v.Object = nv
	c.items[k] = v
	c.mu.Unlock()
	return nv, nil
}

// Increment an item of type int8 by n. Returns an error if the item's value is
// not an int8, or if it was not found. If there is no error, the incremented
// value is returned.
func (c *cache) IncrementInt8(k string, n int8) (int8, error) {
	c.mu.Lock()
	v, found := c.items[k]
	if !found || v.Expired() {
		c.mu.Unlock()
		return 0, fmt.Errorf("Item %s not found", k)
	}
	if c.maxItems > 0 {
		v.Accessed = time.Now().UnixNano()
	}
	rv, ok := v.Object.(int8)
	if !ok {
		c.mu.Unlock()
		return 0, fmt.Errorf("The value for %s is not an int8", k)
	}
	nv := rv + n
	v.Object = nv
	c.items[k] = v
	c.mu.Unlock()
	return nv, nil
}

// Increment an item of type int16 by n. Returns an error if the item's value is
// not an int16, or if it was not found. If there is no error, the incremented
// value is returned.
func (c *cache) IncrementInt16(k string, n int16) (int16, error) {
	c.mu.Lock()
	v, found := c.items[k]
	if !found || v.Expired() {
		c.mu.Unlock()
		return 0, fmt.Errorf("Item %s not found", k)
	}
	if c.maxItems > 0 {
		v.Accessed = time.Now().UnixNano()
	}
	rv, ok := v.Object.(int16)
	if !ok {
		c.mu.Unlock()
		return 0, fmt.Errorf("The value for %s is not an int16", k)
	}
	nv := rv + n
	v.Object = nv
	c.items[k] = v
	c.mu.Unlock()
	return nv, nil
}

// Increment an item of type int32 by n. Returns an error if the item's value is
// not an int32, or if it was not found. If there is no error, the incremented
// value is returned.
func (c *cache) IncrementInt32(k string, n int32) (int32, error) {
	c.mu.Lock()
	v, found := c.items[k]
	if !found || v.Expired() {
		c.mu.Unlock()
		return 0, fmt.Errorf("Item %s not found", k)
	}
	if c.maxItems > 0 {
		v.Accessed = time.Now().UnixNano()
	}
	rv, ok := v.Object.(int32)
	if !ok {
		c.mu.Unlock()
		return 0, fmt.Errorf("The value for %s is not an int32", k)
	}
	nv := rv + n
	v.Object = nv
	c.items[k] = v
	c.mu.Unlock()
	return nv, nil
}

// Increment an item of type int64 by n. Returns an error if the item's value is
// not an int64, or if it was not found. If there is no error, the incremented
// value is returned.
func (c *cache) IncrementInt64(k string, n int64) (int64, error) {
	c.mu.Lock()
	v, found := c.items[k]
	if !found || v.Expired() {
		c.mu.Unlock()
		return 0, fmt.Errorf("Item %s not found", k)
	}
	if c.maxItems > 0 {
		v.Accessed = time.Now().UnixNano()
	}
	rv, ok := v.Object.(int64)
	if !ok {
		c.mu.Unlock()
		return 0, fmt.Errorf("The value for %s is not an int64", k)
	}
	nv := rv + n
	v.Object = nv
	c.items[k] = v
	c.mu.Unlock()
	return nv, nil
}

// Increment an item of type uint by n. Returns an error if the item's value is
// not an uint, or if it was not found. If there is no error, the incremented
// value is returned.
func (c *cache) IncrementUint(k string, n uint) (uint, error) {
	c.mu.Lock()
	v, found := c.items[k]
	if !found || v.Expired() {
		c.mu.Unlock()
		return 0, fmt.Errorf("Item %s not found", k)
	}
	if c.maxItems > 0 {
		v.Accessed = time.Now().UnixNano()
	}
	rv, ok := v.Object.(uint)
	if !ok {
		c.mu.Unlock()
		return 0, fmt.Errorf("The value for %s is not an uint", k)
	}
	nv := rv + n
	v.Object = nv
	c.items[k] = v
	c.mu.Unlock()
	return nv, nil
}

// Increment an item of type uintptr by n. Returns an error if the item's value
// is not an uintptr, or if it was not found. If there is no error, the
// incremented value is returned.
func (c *cache) IncrementUintptr(k string, n uintptr) (uintptr, error) {
	c.mu.Lock()
	v, found := c.items[k]
	if !found || v.Expired() {
		c.mu.Unlock()
		return 0, fmt.Errorf("Item %s not found", k)
	}
	if c.maxItems > 0 {
		v.Accessed = time.Now().UnixNano()
	}
	rv, ok := v.Object.(uintptr)
	if !ok {
		c.mu.Unlock()
		return 0, fmt.Errorf("The value for %s is not an uintptr", k)
	}
	nv := rv + n
	v.Object = nv
	c.items[k] = v
	c.mu.Unlock()
	return nv, nil
}

// Increment an item of type uint8 by n. Returns an error if the item's value
// is not an uint8, or if it was not found. If there is no error, the
// incremented value is returned.
func (c *cache) IncrementUint8(k string, n uint8) (uint8, error) {
	c.mu.Lock()
	v, found := c.items[k]
	if !found || v.Expired() {
		c.mu.Unlock()
		return 0, fmt.Errorf("Item %s not found", k)
	}
	if c.maxItems > 0 {
		v.Accessed = time.Now().UnixNano()
	}
	rv, ok := v.Object.(uint8)
	if !ok {
		c.mu.Unlock()
		return 0, fmt.Errorf("The value for %s is not an uint8", k)
	}
	nv := rv + n
	v.Object = nv
	c.items[k] = v
	c.mu.Unlock()
	return nv, nil
}

// Increment an item of type uint16 by n. Returns an error if the item's value
// is not an uint16, or if it was not found. If there is no error, the
// incremented value is returned.
func (c *cache) IncrementUint16(k string, n uint16) (uint16, error) {
	c.mu.Lock()
	v, found := c.items[k]
	if !found || v.Expired() {
		c.mu.Unlock()
		return 0, fmt.Errorf("Item %s not found", k)
	}
	if c.maxItems > 0 {
		v.Accessed = time.Now().UnixNano()
	}
	rv, ok := v.Object.(uint16)
	if !ok {
		c.mu.Unlock()
		return 0, fmt.Errorf("The value for %s is not an uint16", k)
	}
	nv := rv + n
	v.Object = nv
	c.items[k] = v
	c.mu.Unlock()
	return nv, nil
}

// Increment an item of type uint32 by n. Returns an error if the item's value
// is not an uint32, or if it was not found. If there is no error, the
// incremented value is returned.
func (c *cache) IncrementUint32(k string, n uint32) (uint32, error) {
	c.mu.Lock()
	v, found := c.items[k]
	if !found || v.Expired() {
		c.mu.Unlock()
		return 0, fmt.Errorf("Item %s not found", k)
	}
	if c.maxItems > 0 {
		v.Accessed = time.Now().UnixNano()
	}
	rv, ok := v.Object.(uint32)
	if !ok {
		c.mu.Unlock()
		return 0, fmt.Errorf("The value for %s is not an uint32", k)
	}
	nv := rv + n
	v.Object = nv
	c.items[k] = v
	c.mu.Unlock()
	return nv, nil
}

// Increment an item of type uint64 by n. Returns an error if the item's value
// is not an uint64, or if it was not found. If there is no error, the
// incremented value is returned.
func (c *cache) IncrementUint64(k string, n uint64) (uint64, error) {
	c.mu.Lock()
	v, found := c.items[k]
	if !found || v.Expired() {
		c.mu.Unlock()
		return 0, fmt.Errorf("Item %s not found", k)
	}
	if c.maxItems > 0 {
		v.Accessed = time.Now().UnixNano()
	}
	rv, ok := v.Object.(uint64)
	if !ok {
		c.mu.Unlock()
		return 0, fmt.Errorf("The value for %s is not an uint64", k)
	}
	nv := rv + n
	v.Object = nv
	c.items[k] = v
	c.mu.Unlock()
	return nv, nil
}

// Increment an item of type float32 by n. Returns an error if the item's value
// is not an float32, or if it was not found. If there is no error, the
// incremented value is returned.
func (c *cache) IncrementFloat32(k string, n float32) (float32, error) {
	c.mu.Lock()
	v, found := c.items[k]
	if !found || v.Expired() {
		c.mu.Unlock()
		return 0, fmt.Errorf("Item %s not found", k)
	}
	if c.maxItems > 0 {
		v.Accessed = time.Now().UnixNano()
	}
	rv, ok := v.Object.(float32)
	if !ok {
		c.mu.Unlock()
		return 0, fmt.Errorf("The value for %s is not an float32", k)
	}
	nv := rv + n
	v.Object = nv
	c.items[k] = v
	c.mu.Unlock()
	return nv, nil
}

// Increment an item of type float64 by n. Returns an error if the item's value
// is not an float64, or if it was not found. If there is no error, the
// incremented value is returned.
func (c *cache) IncrementFloat64(k string, n float64) (float64, error) {
	c.mu.Lock()
	v, found := c.items[k]
	if !found || v.Expired() {
		c.mu.Unlock()
		return 0, fmt.Errorf("Item %s not found", k)
	}
	if c.maxItems > 0 {
		v.Accessed = time.Now().UnixNano()
	}
	rv, ok := v.Object.(float64)
	if !ok {
		c.mu.Unlock()
		return 0, fmt.Errorf("The value for %s is not an float64", k)
	}
	nv := rv + n
	v.Object = nv
	c.items[k] = v
	c.mu.Unlock()
	return nv, nil
}

// Decrement an item of type int, int8, int16, int32, int64, uintptr, uint,
// uint8, uint32, or uint64, float32 or float64 by n. Returns an error if the
// item's value is not an integer, if it was not found, or if it is not
// possible to decrement it by n. To retrieve the decremented value, use one
// of the specialized methods, e.g. DecrementInt64.
func (c *cache) Decrement(k string, n int64) error {
	// TODO: Implement Increment and Decrement more cleanly.
	// (Cannot do Increment(k, n*-1) for uints.)
	c.mu.Lock()
	v, found := c.items[k]
	if !found || v.Expired() {
		c.mu.Unlock()
		return fmt.Errorf("Item not found")
	}
	if c.maxItems > 0 {
		v.Accessed = time.Now().UnixNano()
	}
	switch v.Object.(type) {
	case int:
		v.Object = v.Object.(int) - int(n)
	case int8:
		v.Object = v.Object.(int8) - int8(n)
	case int16:
		v.Object = v.Object.(int16) - int16(n)
	case int32:
		v.Object = v.Object.(int32) - int32(n)
	case int64:
		v.Object = v.Object.(int64) - n
	case uint:
		v.Object = v.Object.(uint) - uint(n)
	case uintptr:
		v.Object = v.Object.(uintptr) - uintptr(n)
	case uint8:
		v.Object = v.Object.(uint8) - uint8(n)
	case uint16:
		v.Object = v.Object.(uint16) - uint16(n)
	case uint32:
		v.Object = v.Object.(uint32) - uint32(n)
	case uint64:
		v.Object = v.Object.(uint64) - uint64(n)
	case float32:
		v.Object = v.Object.(float32) - float32(n)
	case float64:
		v.Object = v.Object.(float64) - float64(n)
	default:
		c.mu.Unlock()
		return fmt.Errorf("The value for %s is not an integer", k)
	}
	c.items[k] = v
	c.mu.Unlock()
	return nil
}

// Decrement an item of type float32 or float64 by n. Returns an error if the
// item's value is not floating point, if it was not found, or if it is not
// possible to decrement it by n. Pass a negative number to decrement the
// value. To retrieve the decremented value, use one of the specialized methods,
// e.g. DecrementFloat64.
func (c *cache) DecrementFloat(k string, n float64) error {
	c.mu.Lock()
	v, found := c.items[k]
	if !found || v.Expired() {
		c.mu.Unlock()
		return fmt.Errorf("Item %s not found", k)
	}
	if c.maxItems > 0 {
		v.Accessed = time.Now().UnixNano()
	}
	switch v.Object.(type) {
	case float32:
		v.Object = v.Object.(float32) - float32(n)
	case float64:
		v.Object = v.Object.(float64) - n
	default:
		c.mu.Unlock()
		return fmt.Errorf("The value for %s does not have type float32 or float64", k)
	}
	c.items[k] = v
	c.mu.Unlock()
	return nil
}

// Decrement an item of type int by n. Returns an error if the item's value is
// not an int, or if it was not found. If there is no error, the decremented
// value is returned.
func (c *cache) DecrementInt(k string, n int) (int, error) {
	c.mu.Lock()
	v, found := c.items[k]
	if !found || v.Expired() {
		c.mu.Unlock()
		return 0, fmt.Errorf("Item %s not found", k)
	}
	if c.maxItems > 0 {
		v.Accessed = time.Now().UnixNano()
	}
	rv, ok := v.Object.(int)
	if !ok {
		c.mu.Unlock()
		return 0, fmt.Errorf("The value for %s is not an int", k)
	}
	nv := rv - n
	v.Object = nv
	c.items[k] = v
	c.mu.Unlock()
	return nv, nil
}

// Decrement an item of type int8 by n. Returns an error if the item's value is
// not an int8, or if it was not found. If there is no error, the decremented
// value is returned.
func (c *cache) DecrementInt8(k string, n int8) (int8, error) {
	c.mu.Lock()
	v, found := c.items[k]
	if !found || v.Expired() {
		c.mu.Unlock()
		return 0, fmt.Errorf("Item %s not found", k)
	}
	if c.maxItems > 0 {
		v.Accessed = time.Now().UnixNano()
	}
	rv, ok := v.Object.(int8)
	if !ok {
		c.mu.Unlock()
		return 0, fmt.Errorf("The value for %s is not an int8", k)
	}
	nv := rv - n
	v.Object = nv
	c.items[k] = v
	c.mu.Unlock()
	return nv, nil
}

// Decrement an item of type int16 by n. Returns an error if the item's value is
// not an int16, or if it was not found. If there is no error, the decremented
// value is returned.
func (c *cache) DecrementInt16(k string, n int16) (int16, error) {
	c.mu.Lock()
	v, found := c.items[k]
	if !found || v.Expired() {
		c.mu.Unlock()
		return 0, fmt.Errorf("Item %s not found", k)
	}
	if c.maxItems > 0 {
		v.Accessed = time.Now().UnixNano()
	}
	rv, ok := v.Object.(int16)
	if !ok {
		c.mu.Unlock()
		return 0, fmt.Errorf("The value for %s is not an int16", k)
	}
	nv := rv - n
	v.Object = nv
	c.items[k] = v
	c.mu.Unlock()
	return nv, nil
}

// Decrement an item of type int32 by n. Returns an error if the item's value is
// not an int32, or if it was not found. If there is no error, the decremented
// value is returned.
func (c *cache) DecrementInt32(k string, n int32) (int32, error) {
	c.mu.Lock()
	v, found := c.items[k]
	if !found || v.Expired() {
		c.mu.Unlock()
		return 0, fmt.Errorf("Item %s not found", k)
	}
	if c.maxItems > 0 {
		v.Accessed = time.Now().UnixNano()
	}
	rv, ok := v.Object.(int32)
	if !ok {
		c.mu.Unlock()
		return 0, fmt.Errorf("The value for %s is not an int32", k)
	}
	nv := rv - n
	v.Object = nv
	c.items[k] = v
	c.mu.Unlock()
	return nv, nil
}

// Decrement an item of type int64 by n. Returns an error if the item's value is
// not an int64, or if it was not found. If there is no error, the decremented
// value is returned.
func (c *cache) DecrementInt64(k string, n int64) (int64, error) {
	c.mu.Lock()
	v, found := c.items[k]
	if !found || v.Expired() {
		c.mu.Unlock()
		return 0, fmt.Errorf("Item %s not found", k)
	}
	if c.maxItems > 0 {
		v.Accessed = time.Now().UnixNano()
	}
	rv, ok := v.Object.(int64)
	if !ok {
		c.mu.Unlock()
		return 0, fmt.Errorf("The value for %s is not an int64", k)
	}
	nv := rv - n
	v.Object = nv
	c.items[k] = v
	c.mu.Unlock()
	return nv, nil
}

// Decrement an item of type uint by n. Returns an error if the item's value is
// not an uint, or if it was not found. If there is no error, the decremented
// value is returned.
func (c *cache) DecrementUint(k string, n uint) (uint, error) {
	c.mu.Lock()
	v, found := c.items[k]
	if !found || v.Expired() {
		c.mu.Unlock()
		return 0, fmt.Errorf("Item %s not found", k)
	}
	if c.maxItems > 0 {
		v.Accessed = time.Now().UnixNano()
	}
	rv, ok := v.Object.(uint)
	if !ok {
		c.mu.Unlock()
		return 0, fmt.Errorf("The value for %s is not an uint", k)
	}
	nv := rv - n
	v.Object = nv
	c.items[k] = v
	c.mu.Unlock()
	return nv, nil
}

// Decrement an item of type uintptr by n. Returns an error if the item's value
// is not an uintptr, or if it was not found. If there is no error, the
// decremented value is returned.
func (c *cache) DecrementUintptr(k string, n uintptr) (uintptr, error) {
	c.mu.Lock()
	v, found := c.items[k]
	if !found || v.Expired() {
		c.mu.Unlock()
		return 0, fmt.Errorf("Item %s not found", k)
	}
	if c.maxItems > 0 {
		v.Accessed = time.Now().UnixNano()
	}
	rv, ok := v.Object.(uintptr)
	if !ok {
		c.mu.Unlock()
		return 0, fmt.Errorf("The value for %s is not an uintptr", k)
	}
	nv := rv - n
	v.Object = nv
	c.items[k] = v
	c.mu.Unlock()
	return nv, nil
}

// Decrement an item of type uint8 by n. Returns an error if the item's value is
// not an uint8, or if it was not found. If there is no error, the decremented
// value is returned.
func (c *cache) DecrementUint8(k string, n uint8) (uint8, error) {
	c.mu.Lock()
	v, found := c.items[k]
	if !found || v.Expired() {
		c.mu.Unlock()
		return 0, fmt.Errorf("Item %s not found", k)
	}
	if c.maxItems > 0 {
		v.Accessed = time.Now().UnixNano()
	}
	rv, ok := v.Object.(uint8)
	if !ok {
		c.mu.Unlock()
		return 0, fmt.Errorf("The value for %s is not an uint8", k)
	}
	nv := rv - n
	v.Object = nv
	c.items[k] = v
	c.mu.Unlock()
	return nv, nil
}

// Decrement an item of type uint16 by n. Returns an error if the item's value
// is not an uint16, or if it was not found. If there is no error, the
// decremented value is returned.
func (c *cache) DecrementUint16(k string, n uint16) (uint16, error) {
	c.mu.Lock()
	v, found := c.items[k]
	if !found || v.Expired() {
		c.mu.Unlock()
		return 0, fmt.Errorf("Item %s not found", k)
	}
	if c.maxItems > 0 {
		v.Accessed = time.Now().UnixNano()
	}
	rv, ok := v.Object.(uint16)
	if !ok {
		c.mu.Unlock()
		return 0, fmt.Errorf("The value for %s is not an uint16", k)
	}
	nv := rv - n
	v.Object = nv
	c.items[k] = v
	c.mu.Unlock()
	return nv, nil
}

// Decrement an item of type uint32 by n. Returns an error if the item's value
// is not an uint32, or if it was not found. If there is no error, the
// decremented value is returned.
func (c *cache) DecrementUint32(k string, n uint32) (uint32, error) {
	c.mu.Lock()
	v, found := c.items[k]
	if !found || v.Expired() {
		c.mu.Unlock()
		return 0, fmt.Errorf("Item %s not found", k)
	}
	if c.maxItems > 0 {
		v.Accessed = time.Now().UnixNano()
	}
	rv, ok := v.Object.(uint32)
	if !ok {
		c.mu.Unlock()
		return 0, fmt.Errorf("The value for %s is not an uint32", k)
	}
	nv := rv - n
	v.Object = nv
	c.items[k] = v
	c.mu.Unlock()
	return nv, nil
}

// Decrement an item of type uint64 by n. Returns an error if the item's value
// is not an uint64, or if it was not found. If there is no error, the
// decremented value is returned.
func (c *cache) DecrementUint64(k string, n uint64) (uint64, error) {
	c.mu.Lock()
	v, found := c.items[k]
	if !found || v.Expired() {
		c.mu.Unlock()
		return 0, fmt.Errorf("Item %s not found", k)
	}
	if c.maxItems > 0 {
		v.Accessed = time.Now().UnixNano()
	}
	rv, ok := v.Object.(uint64)
	if !ok {
		c.mu.Unlock()
		return 0, fmt.Errorf("The value for %s is not an uint64", k)
	}
	nv := rv - n
	v.Object = nv
	c.items[k] = v
	c.mu.Unlock()
	return nv, nil
}

// Decrement an item of type float32 by n. Returns an error if the item's value
// is not an float32, or if it was not found. If there is no error, the
// decremented value is returned.
func (c *cache) DecrementFloat32(k string, n float32) (float32, error) {
	c.mu.Lock()
	v, found := c.items[k]
	if !found || v.Expired() {
		c.mu.Unlock()
		return 0, fmt.Errorf("Item %s not found", k)
	}
	if c.maxItems > 0 {
		v.Accessed = time.Now().UnixNano()
	}
	rv, ok := v.Object.(float32)
	if !ok {
		c.mu.Unlock()
		return 0, fmt.Errorf("The value for %s is not an float32", k)
	}
	nv := rv - n
	v.Object = nv
	c.items[k] = v
	c.mu.Unlock()
	return nv, nil
}

// Decrement an item of type float64 by n. Returns an error if the item's value
// is not an float64, or if it was not found. If there is no error, the
// decremented value is returned.
func (c *cache) DecrementFloat64(k string, n float64) (float64, error) {
	c.mu.Lock()
	v, found := c.items[k]
	if !found || v.Expired() {
		c.mu.Unlock()
		return 0, fmt.Errorf("Item %s not found", k)
	}
	if c.maxItems > 0 {
		v.Accessed = time.Now().UnixNano()
	}
	rv, ok := v.Object.(float64)
	if !ok {
		c.mu.Unlock()
		return 0, fmt.Errorf("The value for %s is not an float64", k)
	}
	nv := rv - n
	v.Object = nv
	c.items[k] = v
	c.mu.Unlock()
	return nv, nil
}

// Delete an item from the cache. Does nothing if the key is not in the cache.
func (c *cache) Delete(k string) {
	c.mu.Lock()
	v, evicted := c.delete(k)
	evictFunc := c.onEvicted
	c.mu.Unlock()
	if evicted {
		evictFunc(k, v)
	}
}

func (c *cache) delete(k string) (interface{}, bool) {
	if c.onEvicted != nil {
		if v, found := c.items[k]; found {
			delete(c.items, k)
			return v.Object, true
		}
	}
	delete(c.items, k)
	return nil, false
}

type keyAndValue struct {
	key   string
	value interface{}
}

// Delete all expired items from the cache.
func (c *cache) DeleteExpired() {
	var evictedItems []keyAndValue
	now := time.Now().UnixNano()
	c.mu.Lock()
	evictFunc := c.onEvicted
	for k, v := range c.items {
		// "Inlining" of Expired
		if v.Expiration > 0 && now > v.Expiration {
			ov, evicted := c.delete(k)
			if evicted {
				evictedItems = append(evictedItems, keyAndValue{k, ov})
			}
		}
	}
	c.mu.Unlock()
	for _, v := range evictedItems {
		evictFunc(v.key, v.value)
	}
}

// Sets an (optional) function that is called with the key and value when an
// item is evicted from the cache. (Including when it is deleted manually, but
// not when it is overwritten.) Set to nil to disable.
func (c *cache) OnEvicted(f func(string, interface{})) {
	c.mu.Lock()
	c.onEvicted = f
	c.mu.Unlock()
}

// Delete some of the oldest items in the cache if the soft size limit has been
// exceeded.
func (c *cache) DeleteLRU() {
	c.mu.Lock()
	var (
		overCount = c.itemCount() - c.maxItems
		evicted   []keyAndValue
		evictFunc = c.onEvicted
	)
	evicted = c.deleteLRUAmount(overCount)
	c.mu.Unlock()
	for _, v := range evicted {
		evictFunc(v.key, v.value)
	}
}

// Delete a number of the oldest items from the cache.
func (c *cache) DeleteLRUAmount(numItems int) {
	c.mu.Lock()
	defer c.mu.Unlock()
	c.deleteLRUAmount(numItems)
}

func (c *cache) deleteLRUAmount(numItems int) []keyAndValue {
	if numItems <= 0 {
		return nil
	}
	var (
		lastTime     int64 = 0
		lastItems          = make([]string, numItems) // Ring buffer
		liCount            = 0
		full               = false
		evictedItems       = make([]keyAndValue, 0, numItems)
		now                = time.Now().UnixNano()
	)
	for k, v := range c.items {
		// "Inlining" of !Expired
		if v.Expiration == 0 || now <= v.Expiration {
			if full == false || v.Accessed < lastTime {
				// We found a least-recently-used item, or our
				// purge buffer isn't full yet
				lastTime = v.Accessed
				// Append it to the buffer, or start overwriting
				// it
				if liCount < numItems {
					lastItems[liCount] = k
					liCount++
				} else {
					lastItems[0] = k
					liCount = 1
					full = true
				}
			}
		}
	}
	if lastTime > 0 {
		for _, v := range lastItems {
			if v != "" {
				ov, evicted := c.delete(v)
				if evicted {
					evictedItems = append(evictedItems, keyAndValue{v, ov})
				}
			}
		}
	}
	return evictedItems
}

// Write the cache's items (using Gob) to an io.Writer.
//
// NOTE: This method is deprecated in favor of c.Items() and NewFrom() (see the
// documentation for NewFrom().)
func (c *cache) Save(w io.Writer) (err error) {
	enc := gob.NewEncoder(w)
	defer func() {
		if x := recover(); x != nil {
			err = fmt.Errorf("Error registering item types with Gob library")
		}
	}()
	c.mu.RLock()
	defer c.mu.RUnlock()
	for _, v := range c.items {
		gob.Register(v.Object)
	}
	err = enc.Encode(&c.items)
	return
}

// Save the cache's items to the given filename, creating the file if it
// doesn't exist, and overwriting it if it does.
//
// NOTE: This method is deprecated in favor of c.Items() and NewFrom() (see the
// documentation for NewFrom().)
func (c *cache) SaveFile(fname string) error {
	fp, err := os.Create(fname)
	if err != nil {
		return err
	}
	err = c.Save(fp)
	if err != nil {
		fp.Close()
		return err
	}
	return fp.Close()
}

// Add (Gob-serialized) cache items from an io.Reader, excluding any items with
// keys that already exist (and haven't expired) in the current cache.
//
// NOTE: This method is deprecated in favor of c.Items() and NewFrom() (see the
// documentation for NewFrom().)
func (c *cache) Load(r io.Reader) error {
	dec := gob.NewDecoder(r)
	items := map[string]Item{}
	err := dec.Decode(&items)
	if err == nil {
		c.mu.Lock()
		defer c.mu.Unlock()
		for k, v := range items {
			ov, found := c.items[k]
			if !found || ov.Expired() {
				c.items[k] = v
			}
		}
	}
	return err
}

// Load and add cache items from the given filename, excluding any items with
// keys that already exist in the current cache.
//
// NOTE: This method is deprecated in favor of c.Items() and NewFrom() (see the
// documentation for NewFrom().)
func (c *cache) LoadFile(fname string) error {
	fp, err := os.Open(fname)
	if err != nil {
		return err
	}
	err = c.Load(fp)
	if err != nil {
		fp.Close()
		return err
	}
	return fp.Close()
}

// Copies all unexpired items in the cache into a new map and returns it.
func (c *cache) Items() map[string]Item {
	c.mu.RLock()
	defer c.mu.RUnlock()
	m := make(map[string]Item, len(c.items))
	now := time.Now().UnixNano()
	for k, v := range c.items {
		// "Inlining" of Expired
		if v.Expiration > 0 {
			if now > v.Expiration {
				continue
			}
		}
		m[k] = v
	}
	return m
}

// Returns the number of items in the cache. This may include items that have
// expired, but have not yet been cleaned up.
func (c *cache) ItemCount() int {
	c.mu.RLock()
	n := len(c.items)
	c.mu.RUnlock()
	return n
}

// Returns the number of items in the cache without locking. This may include
// items that have expired, but have not yet been cleaned up. Equivalent to
// len(c.Items()).
func (c *cache) itemCount() int {
	n := len(c.items)
	return n
}

// Delete all items from the cache.
func (c *cache) Flush() {
	c.mu.Lock()
	c.items = map[string]Item{}
	c.mu.Unlock()
}

type janitor struct {
	Interval time.Duration
	stop     chan bool
}

func (j *janitor) Run(c *cache) {
	j.stop = make(chan bool)
	ticker := time.NewTicker(j.Interval)
	for {
		select {
		case <-ticker.C:
			c.DeleteExpired()
			if c.maxItems > 0 {
				c.DeleteLRU()
			}
		case <-j.stop:
			ticker.Stop()
			return
		}
	}
}

func stopJanitor(c *Cache) {
	c.janitor.stop <- true
}

func runJanitor(c *cache, ci time.Duration) {
	j := &janitor{
		Interval: ci,
	}
	c.janitor = j
	go j.Run(c)
}

func newCache(de time.Duration, m map[string]Item, mi int) *cache {
	if de == 0 {
		de = -1
	}
	c := &cache{
		defaultExpiration: de,
		maxItems:          mi,
		items:             m,
	}
	return c
}

func newCacheWithJanitor(de time.Duration, ci time.Duration, m map[string]Item, mi int) *Cache {
	c := newCache(de, m, mi)
	// This trick ensures that the janitor goroutine (which--granted it
	// was enabled--is running DeleteExpired on c forever) does not keep
	// the returned C object from being garbage collected. When it is
	// garbage collected, the finalizer stops the janitor goroutine, after
	// which c can be collected.
	C := &Cache{c}
	if ci > 0 {
		runJanitor(c, ci)
		runtime.SetFinalizer(C, stopJanitor)
	}
	return C
}

// Return a new cache with a given default expiration duration and cleanup
// interval. If the expiration duration is less than one (or NoExpiration),
// the items in the cache never expire (by default), and must be deleted
// manually. If the cleanup interval is less than one, expired items are not
// deleted from the cache before calling c.DeleteExpired().
func New(defaultExpiration, cleanupInterval time.Duration) *Cache {
	items := make(map[string]Item)
	return newCacheWithJanitor(defaultExpiration, cleanupInterval, items, 0)
}

// Return a new cache with a given default expiration duration, cleanup
// interval, and maximum-ish number of items. If the expiration duration
// is less than one (or NoExpiration), the items in the cache never expire
// (by default), and must be deleted manually. If the cleanup interval is
// less than one, expired items are not deleted from the cache before
// calling c.DeleteExpired(), c.DeleteLRU(), or c.DeleteLRUAmount(). If maxItems
// is not greater than zero, then there will be no soft cap on the number of
// items in the cache.
//
// Using the LRU functionality makes Get() a slower, write-locked operation.
func NewWithLRU(defaultExpiration, cleanupInterval time.Duration, maxItems int) *Cache {
	items := make(map[string]Item)
	return newCacheWithJanitor(defaultExpiration, cleanupInterval, items, maxItems)
}

// Return a new cache with a given default expiration duration and cleanup
// interval. If the expiration duration is less than one (or NoExpiration),
// the items in the cache never expire (by default), and must be deleted
// manually. If the cleanup interval is less than one, expired items are not
// deleted from the cache before calling c.DeleteExpired().
//
// NewFrom() also accepts an items map which will serve as the underlying map
// for the cache. This is useful for starting from a deserialized cache
// (serialized using e.g. gob.Encode() on c.Items()), or passing in e.g.
// make(map[string]Item, 500) to improve startup performance when the cache
// is expected to reach a certain minimum size.
//
// Only the cache's methods synchronize access to this map, so it is not
// recommended to keep any references to the map around after creating a cache.
// If need be, the map can be accessed at a later point using c.Items() (subject
// to the same caveat.)
//
// Note regarding serialization: When using e.g. gob, make sure to
// gob.Register() the individual types stored in the cache before encoding a
// map retrieved with c.Items(), and to register those same types before
// decoding a blob containing an items map.
func NewFrom(defaultExpiration, cleanupInterval time.Duration, items map[string]Item) *Cache {
	return newCacheWithJanitor(defaultExpiration, cleanupInterval, items, 0)
}

// Similar to NewFrom, but creates a cache with LRU functionality enabled.
func NewFromWithLRU(defaultExpiration, cleanupInterval time.Duration, items map[string]Item, maxItems int) *Cache {
	return newCacheWithJanitor(defaultExpiration, cleanupInterval, items, maxItems)
}<|MERGE_RESOLUTION|>--- conflicted
+++ resolved
@@ -188,6 +188,8 @@
 		}
 	}
 	if c.maxItems > 0 {
+		item.Accessed = time.Now().UnixNano()
+		c.items[k] = item
 		c.mu.Unlock()
 	} else {
 		c.mu.RUnlock()
@@ -195,57 +197,76 @@
 	return item.Object, true
 }
 
-<<<<<<< HEAD
 // If LRU functionality is being used (and get implies updating item.Accessed,)
 // this function must be write-locked.
-=======
+func (c *cache) get(k string) (interface{}, bool) {
+	item, found := c.items[k]
+	if !found {
+		return nil, false
+	}
+	// "Inlining" of Expired
+	if item.Expiration > 0 {
+		if time.Now().UnixNano() > item.Expiration {
+			return nil, false
+		}
+	}
+	if c.maxItems > 0 {
+		item.Accessed = time.Now().UnixNano()
+		c.items[k] = item
+	}
+	return item.Object, true
+}
+
 // GetWithExpiration returns an item and its expiration time from the cache.
 // It returns the item or nil, the expiration time if one is set (if the item
 // never expires a zero value for time.Time is returned), and a bool indicating
 // whether the key was found.
 func (c *cache) GetWithExpiration(k string) (interface{}, time.Time, bool) {
-	c.mu.RLock()
+	if c.maxItems > 0 {
+		// LRU enabled; GetWithExpiration implies write
+		c.mu.Lock()
+	} else {
+		// LRU not enabled; GetWithExpiration is read-only
+		c.mu.RLock()
+	}
 	// "Inlining" of get and Expired
 	item, found := c.items[k]
 	if !found {
-		c.mu.RUnlock()
+		if c.maxItems > 0 {
+			c.mu.Unlock()
+		} else {
+			c.mu.RUnlock()
+		}
 		return nil, time.Time{}, false
 	}
-
 	if item.Expiration > 0 {
 		if time.Now().UnixNano() > item.Expiration {
+			if c.maxItems > 0 {
+				c.mu.Unlock()
+			} else {
+				c.mu.RUnlock()
+			}
+			return nil, time.Time{}, false
+		}
+		if c.maxItems > 0 {
+			item.Accessed = time.Now().UnixNano()
+			c.items[k] = item
+			c.mu.Unlock()
+		} else {
 			c.mu.RUnlock()
-			return nil, time.Time{}, false
-		}
-
-		// Return the item and the expiration time
+		}
+		return item.Object, time.Unix(0, item.Expiration), true
+	}
+	if c.maxItems > 0 {
+		item.Accessed = time.Now().UnixNano()
+		c.items[k] = item
+		c.mu.Unlock()
+	} else {
 		c.mu.RUnlock()
-		return item.Object, time.Unix(0, item.Expiration), true
-	}
-
+	}
 	// If expiration <= 0 (i.e. no expiration time set) then return the item
 	// and a zeroed time.Time
-	c.mu.RUnlock()
 	return item.Object, time.Time{}, true
-}
-
->>>>>>> 7ac15187
-func (c *cache) get(k string) (interface{}, bool) {
-	item, found := c.items[k]
-	if !found {
-		return nil, false
-	}
-	// "Inlining" of Expired
-	if item.Expiration > 0 {
-		if time.Now().UnixNano() > item.Expiration {
-			return nil, false
-		}
-	}
-	if c.maxItems > 0 {
-		item.Accessed = time.Now().UnixNano()
-		c.items[k] = item
-	}
-	return item.Object, true
 }
 
 // Increment an item of type int, int8, int16, int32, int64, uintptr, uint,
